"""Contains the main display widget used for representing an entire device."""

import enum
import inspect
import logging
import os
import pathlib
import webbrowser
from typing import Optional, Union

import ophyd
import pcdsutils
import pydm.display
import pydm.exception
import pydm.utilities
from pcdsutils.qt import forward_property
from qtpy import QtCore, QtGui, QtWidgets
from qtpy.QtCore import Q_ENUMS, Property, Qt, Slot

from . import cache
from . import panel as typhos_panel
from . import utils, web, widgets
from .jira import TyphosJiraIssueWidget
from .notes import TyphosNotesEdit
from .plugins.core import register_signal

logger = logging.getLogger(__name__)


class DisplayTypes(enum.IntEnum):
    """Enumeration of template types that can be used in displays."""

    embedded_screen = 0
    detailed_screen = 1
    engineering_screen = 2


_DisplayTypes = utils.pyqt_class_from_enum(DisplayTypes)
DisplayTypes.names = [view.name for view in DisplayTypes]


class ScrollOptions(enum.IntEnum):
    """Enumeration of scrollable options for displays."""

    auto = 0
    scrollbar = 1
    no_scroll = 2


_ScrollOptions = utils.pyqt_class_from_enum(ScrollOptions)
ScrollOptions.names = [view.name for view in ScrollOptions]


DEFAULT_TEMPLATES = {
    name: [(utils.ui_dir / 'core' / f'{name}.ui').resolve()]
    for name in DisplayTypes.names
}

DETAILED_TREE_TEMPLATE = (utils.ui_dir / 'core' / 'detailed_tree.ui').resolve()
DEFAULT_TEMPLATES['detailed_screen'].append(DETAILED_TREE_TEMPLATE)

DEFAULT_TEMPLATES_FLATTEN = [f for _, files in DEFAULT_TEMPLATES.items()
                             for f in files]


def normalize_display_type(
    display_type: Union[DisplayTypes, str, int]
) -> DisplayTypes:
    """
    Normalize a given display type.

    Parameters
    ----------
    display_type : DisplayTypes, str, or int
        The display type.

    Returns
    -------
    display_type : DisplayTypes
        The normalized :class:`DisplayTypes`.

    Raises
    ------
    ValueError
        If the input cannot be made a :class:`DisplayTypes`.
    """
    try:
        return DisplayTypes(display_type)
    except ValueError:
        try:
            return DisplayTypes[display_type]
        except KeyError:
            raise ValueError(
                f'Unrecognized display type: {display_type}'
            )


def normalize_scroll_option(
    scroll_option: Union[ScrollOptions, str, int]
) -> ScrollOptions:
    """
    Normalize a given scroll option.

    Parameters
    ----------
    display_type : ScrollOptions, str, or int
        The display type.

    Returns
    -------
    display_type : ScrollOptions
        The normalized :class:`ScrollOptions`.

    Raises
    ------
    ValueError
        If the input cannot be made a :class:`ScrollOptions`.
    """
    try:
        return ScrollOptions(scroll_option)
    except ValueError:
        try:
            return ScrollOptions[scroll_option]
        except KeyError:
            raise ValueError(
                f'Unrecognized scroll option: {scroll_option}'
            )


class TyphosToolButton(QtWidgets.QToolButton):
    """
    Base class for tool buttons used in the TyphosDisplaySwitcher.

    Parameters
    ----------
    icon : QIcon or str, optional
        See :meth:`.get_icon` for options.

    parent : QtWidgets.QWidget, optional
        The parent widget.

    Attributes
    ----------
    DEFAULT_ICON : str
        The default icon from fontawesome to use.
    """

    DEFAULT_ICON = 'circle'

    def __init__(self, icon=None, *, parent=None):
        super().__init__(parent=parent)

        self.setContextMenuPolicy(Qt.DefaultContextMenu)
        self.contextMenuEvent = self.open_context_menu
        self.clicked.connect(self._clicked)
        self.setIcon(self.get_icon(icon))
        self.setMinimumSize(24, 24)

    def _clicked(self):
        """Clicked callback: override in a subclass."""
        menu = self.generate_context_menu()
        if menu:
            menu.exec_(QtGui.QCursor.pos())

    def generate_context_menu(self):
        """Context menu request: override in subclasses."""
        return None

    @classmethod
    def get_icon(cls, icon=None):
        """
        Get a QIcon, if specified, or fall back to the default.

        Parameters
        ----------
        icon : str or QtGui.QIcon
            If a string, assume it is from fontawesome.
            Otherwise, use the icon instance as-is.
        """
        icon = icon or cls.DEFAULT_ICON
        if isinstance(icon, str):
            return pydm.utilities.IconFont().icon(icon)
        return icon

    def open_context_menu(self, ev):
        """
        Open the instance-specific context menu.

        Parameters
        ----------
        ev : QEvent
        """
        menu = self.generate_context_menu()
        if menu:
            menu.exec_(self.mapToGlobal(ev.pos()))


class TyphosDisplayConfigButton(TyphosToolButton):
    """
    The configuration button used in the :class:`TyphosDisplaySwitcher`.

    This uses the common "vertical ellipse" icon by default.
    """

    DEFAULT_ICON = 'ellipsis-v'

    _kind_to_property = typhos_panel.TyphosSignalPanel._kind_to_property

    def __init__(self, icon=None, *, parent=None):
        super().__init__(icon=icon, parent=parent)
        self.setPopupMode(self.InstantPopup)
        self.setArrowType(Qt.NoArrow)
        self.templates = None
        self.device_display = None

    def set_device_display(self, device_display):
        """Typhos callback: set the :class:`TyphosDeviceDisplay`."""
        self.device_display = device_display

    def create_kind_filter_menu(self, panels, base_menu, *, only):
        """
        Create the "Kind" filter menu.

        Parameters
        ----------
        panels : list of TyphosSignalPanel
            The panels to filter upon triggering of menu actions.

        base_menu : QMenu
            The menu to add actions to.

        only : bool
            False - create "Show Kind" actions.
            True - create "Show only Kind" actions.
        """
        for kind, prop in self._kind_to_property.items():
            def selected(new_value, *, prop=prop):
                if only:
                    # Show *only* the specific kind for all panels
                    for kind, current_prop in self._kind_to_property.items():
                        visible = (current_prop == prop)
                        for panel in panels:
                            setattr(panel, current_prop, visible)
                else:
                    # Toggle visibility of the specific kind for all panels
                    for panel in panels:
                        setattr(panel, prop, new_value)
                self.hide_empty()

            title = f'Show only &{kind}' if only else f'Show &{kind}'
            action = base_menu.addAction(title)
            if not only:
                action.setCheckable(True)
                action.setChecked(all(getattr(panel, prop)
                                      for panel in panels))
            action.triggered.connect(selected)

    def create_name_filter_menu(self, panels, base_menu):
        """
        Create the name-based filtering menu.

        Parameters
        ----------
        panels : list of TyphosSignalPanel
            The panels to filter upon triggering of menu actions.

        base_menu : QMenu
            The menu to add actions to.
        """
        def text_filter_updated():
            text = line_edit.text().strip()
            for panel in panels:
                panel.nameFilter = text
            self.hide_empty()

        line_edit = QtWidgets.QLineEdit()

        filters = list({panel.nameFilter for panel in panels
                        if panel.nameFilter})
        if len(filters) == 1:
            line_edit.setText(filters[0])
        else:
            line_edit.setPlaceholderText('/ '.join(filters))

        line_edit.editingFinished.connect(text_filter_updated)
        line_edit.setObjectName('menu_action')

        action = base_menu.addAction('Filter by name:')
        action.setEnabled(False)

        action = QtWidgets.QWidgetAction(self)
        action.setDefaultWidget(line_edit)
        base_menu.addAction(action)

    def hide_empty(self, search=True):
        """
        Wrap hide_empty calls for use with search functions and action clicks.

        Parameters
        ----------
        search : bool
            Whether or not this method is being called from a search/filter
            method.
        """
        if self.device_display.hideEmpty:
            if search:
                show_empty(self.device_display)
            hide_empty(self.device_display, process_widget=False)

    def create_hide_empty_menu(self, panels, base_menu):
        """
        Create the hide empty filtering menu.

        Parameters
        ----------
        panels : list of TyphosSignalPanel
            The panels to filter upon triggering of menu actions.

        base_menu : QMenu
            The menu to add actions to.
        """
        def handle_menu(checked):
            self.device_display.hideEmpty = checked

            if not checked:
                # Force a reboot of the filters
                # since we no longer can figure what was supposed to be
                # visible or not
                for p in panels:
                    p._update_panel()
                show_empty(self.device_display)
            else:
                self.hide_empty(search=False)

        action = base_menu.addAction('Hide Empty Panels')
        action.setCheckable(True)
        action.setChecked(self.device_display.hideEmpty)
        action.triggered.connect(handle_menu)

    def generate_context_menu(self):
        """
        Generate the custom context menu.

        .. code::

            Embedded
            Detailed
            Engineering
            -------------
            Refresh templates
            -------------
            Kind filter > Show hinted
                          ...
                          Show only hinted
            Filter by name
            Hide Empty Panels
        """
        base_menu = QtWidgets.QMenu(parent=self)

        display = self.device_display
        if not display:
            return base_menu

        for cls in type(display.device).mro():
            if cls.__name__ in ("BlueskyInterface", "Device"):
                break

            base_menu.addSection(cls.__name__)

        base_menu.addSection('Templates')
        display._generate_template_menu(base_menu)

        panels = display.findChildren(typhos_panel.TyphosSignalPanel) or []
        if not panels:
            return base_menu

        base_menu.addSection('Filters')
        filter_menu = base_menu.addMenu("&Kind filter")
        self.create_kind_filter_menu(panels, filter_menu, only=False)
        filter_menu.addSeparator()
        self.create_kind_filter_menu(panels, filter_menu, only=True)

        self.create_name_filter_menu(panels, base_menu)

        base_menu.addSeparator()
        self.create_hide_empty_menu(panels, base_menu)

        if utils.DEBUG_MODE:
            base_menu.addSection('Debug')
            action = base_menu.addAction('&Copy to clipboard')
            action.triggered.connect(display.copy_to_clipboard)

        return base_menu


class TyphosDisplaySwitcherButton(TyphosToolButton):
    """A button which switches the TyphosDeviceDisplay template on click."""

    template_selected = QtCore.Signal(pathlib.Path)

    icons = {'embedded_screen': 'compress',
             'detailed_screen': 'braille',
             'engineering_screen': 'cogs'
             }

    def __init__(self, display_type, *, parent=None):
        super().__init__(icon=self.icons[display_type], parent=parent)
        self.templates = None

    def _clicked(self):
        """Clicked callback - set the template."""
        if self.templates is None:
            logger.warning('set_device_display not called on %s', self)
            return

        try:
            template = self.templates[0]
        except IndexError:
            return

        self.template_selected.emit(template)

    def generate_context_menu(self):
        """Context menu request."""
        if not self.templates:
            return

        menu = QtWidgets.QMenu(parent=self)
        for template in self.templates:
            def selected(*, template=template):
                self.template_selected.emit(template)

            action = menu.addAction(template.name)
            action.triggered.connect(selected)

        return menu


class TyphosDisplaySwitcher(QtWidgets.QFrame, widgets.TyphosDesignerMixin):
    """Display switcher set of buttons for use with a TyphosDeviceDisplay."""

    template_selected = QtCore.Signal(pathlib.Path)

    def __init__(self, parent=None, **kwargs):
        # Intialize background variable
        super().__init__(parent=None)

        self.device_display = None
        self.buttons = {}
        layout = QtWidgets.QHBoxLayout()
        self.setLayout(layout)
        layout.setSpacing(0)
        layout.setContentsMargins(0, 0, 0, 0)

        self.setContextMenuPolicy(Qt.DefaultContextMenu)
        self.contextMenuEvent = self.open_context_menu

        if parent:
            self.setParent(parent)

        self._create_ui()

    def _create_ui(self):
        layout = self.layout()
        self.buttons.clear()
        self.help_button = None
        self.config_button = None

        self.help_toggle_button = TyphosHelpToggleButton()
        layout.addWidget(self.help_toggle_button, 0, Qt.AlignRight)

        for template_type in DisplayTypes.names:
            button = TyphosDisplaySwitcherButton(template_type)
            self.buttons[template_type] = button
            button.template_selected.connect(self._template_selected)
            layout.addWidget(button, 0, Qt.AlignRight)

            friendly_name = template_type.replace('_', ' ')
            button.setToolTip(f'Switch to {friendly_name}')

        self.config_button = TyphosDisplayConfigButton()
        layout.addWidget(self.config_button, 0, Qt.AlignRight)
        self.config_button.setToolTip('Display settings...')

    def _template_selected(self, template):
        """Template selected hook."""
        self.template_selected.emit(template)
        if self.device_display is not None:
            self.device_display.force_template = template

    def set_device_display(self, display):
        """Typhos hook for setting the associated device display."""
        self.device_display = display

        for template_type in self.buttons:
            templates = display.templates.get(template_type, [])
            self.buttons[template_type].templates = templates
        self.config_button.set_device_display(display)

    def add_device(self, device):
        """Typhos hook for setting the associated device."""
        ...


class TyphosTitleLabel(QtWidgets.QLabel):
    """
    A label class intended for use as a standardized title.

    Attributes
    ----------
    toggle_requested : QtCore.Signal
        A Qt signal indicating that the user clicked on the title.  By default,
        this hides any nested panels underneath the title.
    """

    toggle_requested = QtCore.Signal()

    def mousePressEvent(self, event):
        """Overridden qt hook for a mouse press."""
        if event.button() == Qt.LeftButton:
            self.toggle_requested.emit()

        super().mousePressEvent(event)


class TyphosHelpToggleButton(TyphosToolButton):
    """
    A standard button used to toggle help information display.

    Attributes
    ----------
    pop_out : QtCore.Signal
        A Qt signal indicating a request to pop out the help widget.

    open_in_browser : QtCore.Signal
        A Qt signal indicating a request to open the help in a browser.

    open_python_docs : QtCore.Signal
        A Qt signal indicating a request to open the Python docstring
        information.

    report_jira_issue : QtCore.Signal
        A Qt signal indicating a request to open the Jira issue reporting
        widget.

    toggle_help : QtCore.Signal
        A Qt signal indicating a request to toggle the related help display
        frame.
    """
    pop_out = QtCore.Signal()
    open_in_browser = QtCore.Signal()
    open_python_docs = QtCore.Signal()
    report_jira_issue = QtCore.Signal()
    toggle_help = QtCore.Signal(bool)

    def __init__(self, icon="question", parent=None):
        super().__init__(icon, parent=parent)
        self.setCheckable(True)

    def _clicked(self):
        """Hook for QToolButton.clicked."""
        self.toggle_help.emit(self.isChecked())

    def generate_context_menu(self):
        menu = QtWidgets.QMenu(parent=self)

        if utils.HELP_WEB_ENABLED:
            pop_out_docs = menu.addAction("Pop &out documentation...")
            pop_out_docs.triggered.connect(self.pop_out.emit)

            open_in_browser = menu.addAction("Open in &browser...")
            open_in_browser.triggered.connect(self.open_in_browser.emit)

        open_python_docs = menu.addAction("Open &Python docs...")
        open_python_docs.triggered.connect(self.open_python_docs.emit)

        def toggle():
            self.setChecked(not self.isChecked())
            self._clicked()

        if utils.HELP_WEB_ENABLED:
            toggle_help = menu.addAction("Toggle &help")
            toggle_help.triggered.connect(toggle)

        if utils.JIRA_URL:
            menu.addSeparator()
            report_issue = menu.addAction("&Report Jira issue...")
            report_issue.triggered.connect(self.report_jira_issue.emit)

        return menu


class TyphosHelpFrame(QtWidgets.QFrame, widgets.TyphosDesignerMixin):
    """
    A frame for help information display.

    Attributes
    ----------
    tooltip_updated : QtCore.Signal
        A signal indicating the help tooltip has changed.
    """
    tooltip_updated = QtCore.Signal(str)

    def __init__(self, parent=None):
        super().__init__(parent=parent)
        self.help = None
        self.help_web_view = None
        self._delete_timer = None
        self.python_docs_browser = None

        self.setContentsMargins(0, 0, 0, 0)

        layout = QtWidgets.QVBoxLayout()
        self.setLayout(layout)
        self.devices = []
        self._jira_widget = None

    def new_jira_widget(self):
        """Open a new Jira issue reporting widget."""
        device = self.devices[0] if self.devices else None
        self._jira_widget = TyphosJiraIssueWidget(device=device)
        self._jira_widget.show()

    def open_in_browser(self, new=0, autoraise=True):
        """
        Open the associated help documentation in the browser.

        Parameters
        ----------
        new : int, optional
            0: the same browser window (the default).
            1: a new browser window.
            2: a new browser page ("tab").

        autoraise : bool, optional
            If possible, autoraise raises the window (the default) or not.
        """
        return webbrowser.open(
            self.help_url.toString(), new=new, autoraise=autoraise
        )

    def open_python_docs(self, show: bool = True):
        """Open the Python docstring information in a new window."""
        if self.python_docs_browser is not None:
            if show:
                self.python_docs_browser.show()
                self.python_docs_browser.raise_()
            else:
                self.python_docs_browser.hide()
            return

        if not show:
            return

        self.python_docs_browser = QtWidgets.QTextBrowser()
        help_document = QtGui.QTextDocument()
        contents = self._tooltip or "Unset"
        first_line = contents.splitlines()[0]
        # TODO: later versions of qt will support setMarkdown
        help_document.setPlainText(contents)
        self.python_docs_browser.setWindowTitle(first_line)
        font = QtGui.QFont("Monospace")
        font.setStyleHint(QtGui.QFont.TypeWriter)
        # font.setStyleHint(QtGui.QFont.Monospace)
        self.python_docs_browser.setFont(font)
        self.python_docs_browser.setDocument(help_document)
        self.python_docs_browser.show()
        return self.python_docs_browser

    def _get_tooltip(self):
        """Update the tooltip based on device information."""
        tooltip = []
        # BUG: I'm seeing two devices in `self.devices` for
        # $ typhos --fake-device 'ophyd.EpicsMotor[{"prefix":"b"}]'
        for device in sorted(
            set(self.devices),
            key=lambda dev: self.devices.index(dev)
        ):
            heading = device.name or type(device).__name__
            tooltip.extend([
                heading,
                "-" * len(heading),
                ""
            ])

            tooltip.append(
                inspect.getdoc(device) or
                inspect.getdoc(type(device)) or
                "No docstring"
            )
            tooltip.append("")

        return "\n".join(tooltip)

    def add_device(self, device):
        self.devices.append(device)

        self._tooltip = self._get_tooltip()
        self.tooltip_updated.emit(self._tooltip)

        self.setWindowTitle(f"Help: {device.name}")

    @property
    def help_url(self):
        """The full help URL, generated from ``TYPHOS_HELP_URL``."""
        if not self.devices or not utils.HELP_WEB_ENABLED:
            return QtCore.QUrl("about:blank")

        device, *_ = self.devices
        try:
            device_url = utils.HELP_URL.format(device=device)
        except Exception:
            logger.exception("Failed to format confluence URL for device %s",
                             device)
            return QtCore.QUrl("about:blank")

        return QtCore.QUrl(device_url)

    def show_help(self):
        """Show the help information in a QWebEngineView."""
        if web.TyphosWebEngineView is None:
            logger.error(
                "Failed to import QWebEngineView; "
                "help view is unavailable."
            )
            return

        if self.help_web_view:
            self.help_web_view.show()
            return

        self.help_web_view = web.TyphosWebEngineView()
        self.help_web_view.page().setUrl(self.help_url)

        self.help_web_view.setEnabled(True)
        self.help_web_view.setMinimumSize(QtCore.QSize(100, 400))

        self.layout().addWidget(self.help_web_view)

    def hide_help(self):
        """Hide the help information QWebEngineView."""
        if not self.help_web_view:
            return
        self.help_web_view.hide()
        if self._delete_timer is None:
            self._delete_timer = QtCore.QTimer()
            self._delete_timer.setInterval(20000)
            self._delete_timer.setSingleShot(True)
            self._delete_timer.timeout.connect(self._delete_help_if_hidden)
            self._delete_timer.start()

    def _delete_help_if_hidden(self):
        """
        Slowly react to the help display removal, as setting it back up can be
        slow and painful.
        """
        self._delete_timer = None
        if self.help_web_view and not self.help_web_view.isVisible():
            self.layout().removeWidget(self.help_web_view)
            self.help_web_view.deleteLater()
            self.help_web_view = None

    def toggle_help(self, show):
        """
        Toggle the visibility of the help information QWebEngineView.

        Parameters
        ----------
        show : bool
            Show the help (True) or hide it (False).
        """
        if not self.devices:
            logger.warning("No devices added -> no help")
            return

        if show:
            self.show_help()
        else:
            self.hide_help()


class TyphosDisplayTitle(QtWidgets.QFrame, widgets.TyphosDesignerMixin):
    """
    Standardized Typhos Device Display title.

    Parameters
    ----------
    title : str, optional
        The initial title text, which may contain macros.

    show_switcher : bool, optional
        Show the :class:`TyphosDisplaySwitcher`.

    show_underline : bool, optional
        Show the underline separator.

    parent : QtWidgets.QWidget, optional
        The parent widget.
    """

    def __init__(self, title='${name}', *, show_switcher=True,
                 show_underline=True, parent=None):
        self._show_underline = show_underline
        self._show_switcher = show_switcher
        super().__init__(parent=parent)

        self.label = TyphosTitleLabel(title)
        self.switcher = TyphosDisplaySwitcher()

        self.underline = QtWidgets.QFrame()
        self.underline.setFrameShape(self.underline.HLine)
        self.underline.setFrameShadow(self.underline.Plain)
        self.underline.setLineWidth(10)

        self.notes_edit = TyphosNotesEdit()

        self.grid_layout = QtWidgets.QGridLayout()
        self.grid_layout.addWidget(self.label, 0, 0)
        self.grid_layout.addWidget(self.switcher, 0, 2, Qt.AlignRight)
        self.grid_layout.addWidget(self.notes_edit, 0, 1, Qt.AlignLeft)
        self.grid_layout.addWidget(self.underline, 1, 0, 1, 3)

        self.help = TyphosHelpFrame()
        if utils.HELP_WEB_ENABLED:
            # Toggle the help web view if we have documentation to show
            self.switcher.help_toggle_button.toggle_help.connect(
                self.toggle_help
            )
        else:
            # Otherwise, open the python docs as a fallback
            self.switcher.help_toggle_button.toggle_help.connect(
                self.help.open_python_docs
            )
        self.switcher.help_toggle_button.pop_out.connect(self.pop_out_help)
        self.switcher.help_toggle_button.open_in_browser.connect(
            self.help.open_in_browser
        )
        self.switcher.help_toggle_button.open_python_docs.connect(
            self.help.open_python_docs
        )
        self.switcher.help_toggle_button.report_jira_issue.connect(
            self.help.new_jira_widget
        )
        self.help.tooltip_updated.connect(
            self.switcher.help_toggle_button.setToolTip
        )

        self.grid_layout.addWidget(self.help, 2, 0, 1, 2)

        self.grid_layout.setSizeConstraint(self.grid_layout.SetMinimumSize)
        self.setLayout(self.grid_layout)

        # Set the property:
        self.show_switcher = show_switcher
        self.show_underline = show_underline

    def toggle_help(self, show):
        """Toggle the help visibility."""
        if self.help is None:
            return

        self.help.toggle_help(show)
        if self.help.parent() is None:
            self.grid_layout.addWidget(self.help, 2, 0, 1, 2)

    def pop_out_help(self):
        """Pop out the help widget."""
        if self.help is None:
            return

        self.help.setParent(None)
        self.switcher.help_toggle_button.setChecked(True)
        self.help.show_help()
        self.help.show()
        self.help.raise_()

    @Property(bool)
    def show_switcher(self):
        """Get or set whether to show the display switcher."""
        return self._show_switcher

    @show_switcher.setter
    def show_switcher(self, value):
        self._show_switcher = bool(value)
        self.switcher.setVisible(self._show_switcher)

    def add_device(self, device):
        """Typhos hook for setting the associated device."""
        if not self.label.text():
            self.label.setText(device.name)

        if not self.notes_edit.text():
            self.notes_edit.setup_data(device.name)

        if self.help is not None:
            self.help.add_device(device)

    @QtCore.Property(bool)
    def show_underline(self):
        """Get or set whether to show the underline."""
        return self._show_underline

    @show_underline.setter
    def show_underline(self, value):
        self._show_underline = bool(value)
        self.underline.setVisible(self._show_underline)

    def set_device_display(self, display):
        """Typhos callback: set the :class:`TyphosDeviceDisplay`."""
        self.device_display = display

        def toggle():
            toggle_display(display.display_widget)

        self.label.toggle_requested.connect(toggle)

    # Make designable properties from the title label available here as well
    label_alignment = forward_property('label', QtWidgets.QLabel, 'alignment')
    label_font = forward_property('label', QtWidgets.QLabel, 'font')
    label_indent = forward_property('label', QtWidgets.QLabel, 'indent')
    label_margin = forward_property('label', QtWidgets.QLabel, 'margin')
    label_openExternalLinks = forward_property('label', QtWidgets.QLabel,
                                               'openExternalLinks')
    label_pixmap = forward_property('label', QtWidgets.QLabel, 'pixmap')
    label_text = forward_property('label', QtWidgets.QLabel, 'text')
    label_textFormat = forward_property('label', QtWidgets.QLabel,
                                        'textFormat')
    label_textInteractionFlags = forward_property('label', QtWidgets.QLabel,
                                                  'textInteractionFlags')
    label_wordWrap = forward_property('label', QtWidgets.QLabel, 'wordWrap')

    # Make designable properties from the grid_layout
    layout_margin = forward_property('grid_layout', QtWidgets.QHBoxLayout,
                                     'margin')
    layout_spacing = forward_property('grid_layout', QtWidgets.QHBoxLayout,
                                      'spacing')

    # Make designable properties from the underline
    underline_palette = forward_property('underline', QtWidgets.QFrame,
                                         'palette')
    underline_styleSheet = forward_property('underline', QtWidgets.QFrame,
                                            'styleSheet')
    underline_lineWidth = forward_property('underline', QtWidgets.QFrame,
                                           'lineWidth')
    underline_midLineWidth = forward_property('underline', QtWidgets.QFrame,
                                              'midLineWidth')


class TyphosDeviceDisplay(utils.TyphosBase, widgets.TyphosDesignerMixin,
                          _DisplayTypes):
    """
    Main display for a single ophyd Device.

    This contains the widgets for all of the root devices signals, and any
    methods you would like to display. By typhos convention, the base
    initialization sets up the widgets and the :meth:`.from_device` class
    method will automatically populate the resulting display.

    Parameters
    ----------
    parent : QWidget, optional
        The parent widget.

    scrollable : bool, optional
        Semi-deprecated parameter. Use scroll_option instead.
        If ``True``, put the loaded template into a :class:`QScrollArea`.
        If ``False``, the display widget will go directly in this widget's
        layout.
        If omitted, scroll_option is used instead.

    composite_heuristics : bool, optional
        Enable composite heuristics, which may change the suggested detailed
        screen based on the contents of the added device.  See also
        :meth:`.suggest_composite_screen`.

    embedded_templates : list, optional
        List of embedded templates to use in addition to those found on disk.

    detailed_templates : list, optional
        List of detailed templates to use in addition to those found on disk.

    engineering_templates : list, optional
        List of engineering templates to use in addition to those found on
        disk.

    display_type : DisplayTypes, str, or int, optional
        The default display type.

    scroll_option : ScrollOptions, str, or int, optional
        The scroll behavior.

    nested : bool, optional
        An optional annotation for a display that may be nested inside another.
    """

    # Template types and defaults
    Q_ENUMS(_DisplayTypes)
    TemplateEnum = DisplayTypes  # For convenience

<<<<<<< HEAD
=======
    device_count_threshold = 0
    signal_count_threshold = 30
    template_changed = QtCore.Signal(object)

>>>>>>> 2f73bd3c
    def __init__(
        self,
        parent: Optional[QtWidgets.QWidget] = None,
        *,
        scrollable: Optional[bool] = None,
        composite_heuristics: bool = True,
        embedded_templates: Optional[list[str]] = None,
        detailed_templates: Optional[list[str]] = None,
        engineering_templates: Optional[list[str]] = None,
        display_type: Union[DisplayTypes, str, int] = 'detailed_screen',
        scroll_option: Union[ScrollOptions, str, int] = 'auto',
        nested: bool = False,
    ):
        self._composite_heuristics = composite_heuristics
        self._current_template = None
        self._forced_template = ''
        self._macros = {}
        self._display_widget = None
        self._scroll_option = ScrollOptions.no_scroll
        self._searched = False
        self._hide_empty = False
        self._nested = nested

        self.templates = {name: [] for name in DisplayTypes.names}
        self._display_type = normalize_display_type(display_type)

        if nested and self._display_type == DisplayTypes.detailed_screen:
            # All nested displays should be embedded by default.
            # Based on if they have subdevices, they may become detailed
            # during the template loading process
            self._display_type = DisplayTypes.embedded_screen

        instance_templates = {
            'embedded_screen': embedded_templates or [],
            'detailed_screen': detailed_templates or [],
            'engineering_screen': engineering_templates or [],
        }
        for view, path_list in instance_templates.items():
            paths = [pathlib.Path(p).expanduser().resolve() for p in path_list]
            self.templates[view].extend(paths)

        self._scroll_area = QtWidgets.QScrollArea()
        self._scroll_area.setAlignment(Qt.AlignTop)
        self._scroll_area.setObjectName('scroll_area')
        self._scroll_area.setFrameShape(QtWidgets.QFrame.StyledPanel)
        self._scroll_area.setVerticalScrollBarPolicy(Qt.ScrollBarAsNeeded)
        self._scroll_area.setWidgetResizable(True)
        self._scroll_area.setFrameStyle(QtWidgets.QFrame.NoFrame)

        super().__init__(parent=parent)

        layout = QtWidgets.QHBoxLayout()
        self.setLayout(layout)
        layout.setContentsMargins(0, 0, 0, 0)
        layout.addWidget(self._scroll_area)

        if scrollable is None:
            self.scroll_option = scroll_option
        else:
            if scrollable:
                self.scroll_option = ScrollOptions.scrollbar
            else:
                self.scroll_option = ScrollOptions.no_scroll

    @Property(bool)
    def composite_heuristics(self):
        """Allow composite screen to be suggested first by heuristics."""
        return self._composite_heuristics

    @composite_heuristics.setter
    def composite_heuristics(self, composite_heuristics):
        self._composite_heuristics = bool(composite_heuristics)

    @Property(_ScrollOptions)
    def scroll_option(self) -> ScrollOptions:
        """Place the display in a scrollable area."""
        return self._scroll_option

    @scroll_option.setter
    def scroll_option(self, scrollable: ScrollOptions):
        # Switch the scroll area behavior
        opt = normalize_scroll_option(scrollable)
        if opt == self._scroll_option:
            return

        self._scroll_option = opt
        self._move_display_to_layout(self._display_widget)

    @Property(bool)
    def hideEmpty(self):
        """Toggle hiding or showing empty panels."""
        return self._hide_empty

    @hideEmpty.setter
    def hideEmpty(self, checked):
        if checked != self._hide_empty:
            self._hide_empty = checked

    def _move_display_to_layout(self, widget):
        if not widget:
            return

        widget.setParent(None)
        if self.scroll_option == ScrollOptions.auto:
            if self.display_type == DisplayTypes.embedded_screen:
                scrollable = False
            else:
                scrollable = True
        elif self.scroll_option == ScrollOptions.scrollbar:
            scrollable = True
        elif self.scroll_option == ScrollOptions.no_scroll:
            scrollable = False
        else:
            scrollable = True

        if scrollable:
            self._scroll_area.setWidget(widget)
        else:
            layout: QtWidgets.QVBoxLayout = self.layout()
            layout.addWidget(widget, alignment=QtCore.Qt.AlignTop)

        self._scroll_area.setVisible(scrollable)

    def _generate_template_menu(self, base_menu):
        """Generate the template switcher menu, adding it to ``base_menu``."""
        for view, filenames in self.templates.items():
            if view.endswith('_screen'):
                view = view.split('_screen')[0]
            menu = base_menu.addMenu(view.capitalize())

            for filename in filenames:
                def switch_template(*, filename=filename):
                    self.force_template = filename

                action = menu.addAction(os.path.split(filename)[-1])
                action.triggered.connect(switch_template)

        refresh_action = base_menu.addAction("Refresh Templates")
        refresh_action.triggered.connect(self._refresh_templates)

    def _refresh_templates(self):
        """Context menu 'Refresh Templates' clicked."""
        # Force an update of the display cache.
        cache.get_global_display_path_cache().update()
        self.search_for_templates()
        self.load_best_template()

    @property
    def current_template(self):
        """Get the current template being displayed."""
        return self._current_template

    @Property(_DisplayTypes)
    def display_type(self):
        """Get or set the current display type."""
        return self._display_type

    @display_type.setter
    def display_type(self, value):
        value = normalize_display_type(value)
        if self._display_type != value:
            self._display_type = value
            self.load_best_template()

    @property
    def macros(self):
        """Get or set the macros for the display."""
        return dict(self._macros)

    @macros.setter
    def macros(self, macros):
        self._macros.clear()
        self._macros.update(**(macros or {}))

        # If any display macros are specified, re-search for templates:
        if any(view in self._macros for view in DisplayTypes.names):
            self.search_for_templates()

    @Property(str, designable=False)
    def device_class(self):
        """Get the full class with module name of loaded device."""
        device = self.device
        cls = self.device.__class__
        return f'{cls.__module__}.{cls.__name__}' if device else ''

    @Property(str, designable=False)
    def device_name(self):
        """Get the name of the loaded device."""
        device = self.device
        return device.name if device else ''

    @property
    def device(self):
        """Get the device associated with this Device Display."""
        try:
            device, = self.devices
            return device
        except ValueError:
            ...

    def get_best_template(self, display_type, macros):
        """
        Get the best template for the given display type.

        Parameters
        ----------
        display_type : DisplayTypes, str, or int
            The display type.

        macros : dict
            Macros to use when loading the template.
        """
        display_type = normalize_display_type(display_type).name

        templates = self.templates[display_type]
        if templates:
            return templates[0]

        logger.warning("No templates available for display type: %s",
                       self._display_type)

    def _remove_display(self):
        """Remove the display widget, readying for a new template."""
        display_widget = self._display_widget
        if display_widget:
            if self._scroll_area.widget():
                self._scroll_area.takeWidget()
            self.layout().removeWidget(display_widget)
            display_widget.deleteLater()

        self._display_widget = None

    def load_best_template(self):
        """Load the best available template for the current display type."""
        if self.layout() is None:
            # If we are not fully initialized yet do not try and add anything
            # to the layout. This will happen if the QApplication has a
            # stylesheet that forces a template prior to the creation of this
            # display
            return

        if not self._searched:
            self.search_for_templates()

        self._remove_display()

        template = (self._forced_template or
                    self.get_best_template(self._display_type, self.macros))

        if not template:
            widget = QtWidgets.QWidget()
            template = None
        else:
            template = pathlib.Path(template)
            try:
                widget = self._load_template(template)
            except Exception as ex:
                logger.exception("Unable to load file %r", template)
                # If we have a previously defined template
                if self._current_template is not None:
                    # Fallback to it so users have a choice
                    try:
                        widget = self._load_template(self._current_template)
                    except Exception:
                        logger.exception(
                            "Failed to fall back to previous template: %s",
                            self._current_template
                        )
                        template = None
                        widget = None

                    pydm.exception.raise_to_operator(ex)
                else:
                    widget = QtWidgets.QWidget()
                    template = None

        if widget:
            widget.setObjectName('display_widget')

            if widget.layout() is None and widget.minimumSize().width() == 0:
                # If the widget has no layout, use a fixed size for it.
                # Without this, the widget may not display at all.
                widget.setMinimumSize(widget.size())

        self._display_widget = widget
        self._current_template = template

        def size_hint(*args, **kwargs):
            return widget.size()

        # sizeHint is not defined so we suggest the widget size
        widget.sizeHint = size_hint

        # We should _move_display_to_layout as soon as it is created. This
        # allow us to speed up since if the widget is too complex it takes
        # seconds to set it to the QScrollArea
        self._move_display_to_layout(self._display_widget)

        self._update_children()
        utils.reload_widget_stylesheet(self)
        self.updateGeometry()
        self.template_changed.emit(template)

    def minimumSizeHint(self) -> QtCore.QSize:
        if self._scroll_area is None:
            return super().minimumSizeHint()
        return QtCore.QSize(
            self._scroll_area.viewportSizeHint().width(),
            super().minimumSizeHint().height(),
        )

    @property
    def display_widget(self):
        """Get the widget generated from the template."""
        return self._display_widget

    @staticmethod
    def _get_templates_from_macros(macros):
        ret = {}
        paths = cache.get_global_display_path_cache().paths
        for display_type in DisplayTypes.names:
            ret[display_type] = None
            try:
                value = macros[display_type]
            except KeyError:
                ...
            else:
                if not value:
                    continue
                try:
                    value = pathlib.Path(value)
                except ValueError as ex:
                    logger.debug('Invalid path specified in macro: %s=%s',
                                 display_type, value, exc_info=ex)
                else:
                    ret[display_type] = list(utils.find_file_in_paths(
                        value, paths=paths))

        return ret

    def _load_template(self, filename):
        """Load template from file and return the widget."""
        filename = pathlib.Path(filename)
        loader = (pydm.display.load_py_file if filename.suffix == '.py'
                  else pydm.display.load_ui_file)

        logger.debug('Load template using %s: %r', loader.__name__, filename)
        return loader(str(filename), macros=self._macros)

    def _update_children(self):
        """Notify child widgets of this device display + the device."""
        device = self.device
        display = self._display_widget
        designer = display.findChildren(widgets.TyphosDesignerMixin) or []
        bases = display.findChildren(utils.TyphosBase) or []

        for widget in set(bases + designer):
            if device and hasattr(widget, 'add_device'):
                widget.add_device(device)

            if hasattr(widget, 'set_device_display'):
                widget.set_device_display(self)

    @Property(str)
    def force_template(self):
        """Force a specific template."""
        return self._forced_template

    @force_template.setter
    def force_template(self, value):
        if value != self._forced_template:
            self._forced_template = value
            self.load_best_template()

    @staticmethod
    def _build_macros_from_device(device, macros=None):
        result = {}
        if hasattr(device, 'md'):
            if isinstance(device.md, dict):
                result = dict(device.md)
            else:
                result = dict(device.md.post())

        if 'name' not in result:
            result['name'] = device.name
        if 'prefix' not in result and hasattr(device, 'prefix'):
            result['prefix'] = device.prefix

        result.update(**(macros or {}))
        return result

    def add_device(self, device, macros=None):
        """
        Add a Device and signals to the TyphosDeviceDisplay.

        The full dictionary of macros is built with the following order of
        precedence::

           1. Macros from the device metadata itself.
           2. If available, `name`, and `prefix` will be added from the device.
           3. The argument ``macros`` is then used to fill/update the final
              macro dictionary.

        This will also register the device's signals in the sig:// plugin.
        This means that any templates can refer to their device's signals by
        name.

        Parameters
        ----------
        device : ophyd.Device
            The device to add.

        macros : dict, optional
            Additional macros to use/replace the defaults.
        """
        # We only allow one device at a time
        if self.devices:
            logger.debug("Removing devices %r", self.devices)
            self.devices.clear()
        # Add the device to the cache
        super().add_device(device)
        logger.debug("Registering signals from device %s", device.name)
        for component_walk in device.walk_signals():
            register_signal(component_walk.item)
        self._searched = False
        self.macros = self._build_macros_from_device(device, macros=macros)
        self.load_best_template()

        if not self.windowTitle():
            self.setWindowTitle(getattr(device, "name", ""))

    def search_for_templates(self):
        """Search the filesystem for device-specific templates."""
        device = self.device
        if not device:
            logger.debug('Cannot search for templates without device')
            return

        self._searched = True
        cls = device.__class__

        logger.debug('Searching for templates for %s', cls.__name__)
        macro_templates = self._get_templates_from_macros(self._macros)

        paths = cache.get_global_display_path_cache().paths
        for display_type in DisplayTypes.names:
            view = display_type
            if view.endswith('_screen'):
                view = view.split('_screen')[0]

            template_list = self.templates[display_type]
            template_list.clear()

            # 1. Highest priority: macros
            for template in set(macro_templates[display_type] or []):
                template_list.append(template)
                logger.debug('Adding macro template %s: %s (total=%d)',
                             display_type, template, len(template_list))

            # 2. Composite heuristics, if enabled
            if self._composite_heuristics:
                if self.suggest_composite_screen(cls):
                    template_list.append(DETAILED_TREE_TEMPLATE)

            # 3. Templates based on class hierarchy names
            filenames = utils.find_templates_for_class(cls, view, paths)
            for filename in filenames:
                if filename not in template_list:
                    template_list.append(filename)
                    logger.debug('Found new template %s: %s (total=%d)',
                                 display_type, filename, len(template_list))

            # Ensure that the detailed tree template makes its way in for
            # all top-level screens, if no class-specific screen exists
            if DETAILED_TREE_TEMPLATE not in template_list and not self._nested:
                template_list.append(DETAILED_TREE_TEMPLATE)

            # 4. Default templates
            template_list.extend(
                [templ for templ in DEFAULT_TEMPLATES[display_type]
                 if templ not in template_list]
            )

    @classmethod
    def suggest_composite_screen(cls, device_cls):
        """
        Suggest to use the composite screen for the given class.

        Returns
        -------
        composite : bool
            If True, favor the composite screen.
        """
        has_subdevices = False
        for _, component in utils._get_top_level_components(device_cls):
            if issubclass(component.cls, ophyd.Device):
                has_subdevices = True
                break

        specific_screens = cls._get_specific_screens(device_cls)
        if len(specific_screens) or not has_subdevices:
            # 1. There's a custom screen - we probably should use them
            # 2. There are no subdevices
            composite = False
        else:
            # 1. No custom screen, or
            # 2. Many devices or a relatively small number of signals
            composite = True

        logger.debug(
            '%s screens=%s has_subdevices=%s -> composite=%s',
            device_cls, specific_screens, has_subdevices, composite
        )
        return composite

    @classmethod
    def from_device(cls, device, template=None, macros=None, **kwargs):
        """
        Create a new TyphosDeviceDisplay from a Device.

        Loads the signals in to the appropriate positions and sets the title to
        a cleaned version of the device name

        Parameters
        ----------
        device : ophyd.Device

        template : str, optional
            Set the ``display_template``.

        macros : dict, optional
            Macro substitutions to be placed in template.

        **kwargs
            Passed to the class init.
        """
        display = cls(**kwargs)
        # Reset the template if provided
        if template:
            display.force_template = template
        # Add the device
        display.add_device(device, macros=macros)
        return display

    @classmethod
    def from_class(cls, klass, *, template=None, macros=None, **kwargs):
        """
        Create a new TyphosDeviceDisplay from a Device class.

        Loads the signals in to the appropriate positions and sets the title to
        a cleaned version of the device name.

        Parameters
        ----------
        klass : str or class

        template : str, optional
            Set the ``display_template``.

        macros : dict, optional
            Macro substitutions to be placed in template.

        **kwargs
            Extra arguments are used at device instantiation.

        Returns
        -------
        TyphosDeviceDisplay
        """
        try:
            obj = pcdsutils.utils.get_instance_by_name(klass, **kwargs)
        except Exception:
            logger.exception('Failed to generate TyphosDeviceDisplay from '
                             'class %s', klass)
            return None

        return cls.from_device(obj, template=template, macros=macros)

    @classmethod
    def _get_specific_screens(cls, device_cls):
        """
        Get the list of specific screens for a given device class.

        That is, screens that are not default Typhos-provided screens.
        """
        paths = cache.get_global_display_path_cache().paths
        return [
            template
            for template in utils.find_templates_for_class(
                device_cls, "detailed", paths
            )
            if not utils.is_standard_template(template)
        ]

    def to_image(self):
        """
        Return the entire display as a QtGui.QImage.

        Returns
        -------
        QtGui.QImage
            The display, as an image.
        """
        if self._display_widget is not None:
            return utils.widget_to_image(self._display_widget)

    @Slot()
    def copy_to_clipboard(self):
        """Copy the display image to the clipboard."""
        image = self.to_image()
        if image is not None:
            clipboard = QtGui.QGuiApplication.clipboard()
            clipboard.setImage(image)

    @Slot(object)
    def _tx(self, value):
        """Receive information from happi channel."""
        self.add_device(value['obj'], macros=value['md'])

    def __repr__(self):
        """Get a custom representation for TyphosDeviceDisplay."""
        return (
            f'<{self.__class__.__name__} at {hex(id(self))} '
            f'device={self.device_class}[{self.device_name!r}] '
            f'nested={self._nested}'
            f'>'
        )


def toggle_display(widget, force_state=None):
    """
    Toggle the visibility of all :class:`TyphosSignalPanel` in a display.

    Parameters
    ----------
    widget : QWidget
        The widget in which to look for Panels.

    force_state : bool
        If set to True or False, it will change visibility to the value of
        force_state.
        If not set or set to None, it will flip the current panels state.
    """
    panels = widget.findChildren(typhos_panel.TyphosSignalPanel) or []
    visible = all(panel.isVisible() for panel in panels)

    state = not visible
    if force_state is not None:
        state = force_state

    for panel in panels:
        panel.setVisible(state)


def show_empty(widget):
    """
    Recursively shows all panels and widgets, empty or not.

    Parameters
    ----------
    widget : QWidget
    """
    children = widget.findChildren(TyphosDeviceDisplay) or []
    for ch in children:
        show_empty(ch)
    widget.setVisible(True)
    toggle_display(widget, force_state=True)


def hide_empty(widget, process_widget=True):
    """
    Recursively hide empty panels and widgets.

    Parameters
    ----------
    widget : QWidget
        The widget in which to start the recursive search.

    process_widget : bool
        Whether or not to process the visibility for the widget.
        This is useful since we don't want to hide the top-most
        widget otherwise users can't change the visibility back on.
    """
    def process(item, recursive=True):
        if isinstance(item, TyphosDeviceDisplay) and recursive:
            hide_empty(item)
        elif isinstance(item, typhos_panel.TyphosSignalPanel):
            if recursive:
                hide_empty(item)
            visible = bool(item._panel_layout.visible_elements)
            item.setVisible(visible)

    if isinstance(widget, TyphosDeviceDisplay):
        # Check if the template at this display is one of the defaults
        # otherwise we are not sure if we can safely change it.

        if widget.current_template not in DEFAULT_TEMPLATES_FLATTEN:
            logger.info("Can't hide empty entries in non built-in templates")
            return

    children = widget.findChildren(utils.TyphosBase) or []
    for w in children:
        process(w)

    if process_widget:
        if isinstance(widget, TyphosDeviceDisplay):
            overall_status = any(w.isVisible() for w in children)
        elif isinstance(widget, typhos_panel.TyphosSignalPanel):
            overall_status = bool(widget._panel_layout.visible_elements)
        widget.setVisible(overall_status)<|MERGE_RESOLUTION|>--- conflicted
+++ resolved
@@ -996,14 +996,8 @@
     # Template types and defaults
     Q_ENUMS(_DisplayTypes)
     TemplateEnum = DisplayTypes  # For convenience
-
-<<<<<<< HEAD
-=======
-    device_count_threshold = 0
-    signal_count_threshold = 30
     template_changed = QtCore.Signal(object)
 
->>>>>>> 2f73bd3c
     def __init__(
         self,
         parent: Optional[QtWidgets.QWidget] = None,
